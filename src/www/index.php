<?php

/*
	Copyright (C) 2014 Deciso B.V.
	Copyright (C) 2004-2012 Scott Ullrich
	Copyright (C) 2003-2004 Manuel Kasper <mk@neon1.net>.
	All rights reserved.

	Redistribution and use in source and binary forms, with or without
	modification, are permitted provided that the following conditions are met:

	1. Redistributions of source code must retain the above copyright notice,
	   this list of conditions and the following disclaimer.

	2. Redistributions in binary form must reproduce the above copyright
	   notice, this list of conditions and the following disclaimer in the
	   documentation and/or other materials provided with the distribution.

	THIS SOFTWARE IS PROVIDED ``AS IS'' AND ANY EXPRESS OR IMPLIED WARRANTIES,
	INCLUDING, BUT NOT LIMITED TO, THE IMPLIED WARRANTIES OF MERCHANTABILITY
	AND FITNESS FOR A PARTICULAR PURPOSE ARE DISCLAIMED. IN NO EVENT SHALL THE
	AUTHOR BE LIABLE FOR ANY DIRECT, INDIRECT, INCIDENTAL, SPECIAL, EXEMPLARY,
	oR CONSEQUENTIAL DAMAGES (INCLUDING, BUT NOT LIMITED TO, PROCUREMENT OF
	SUBSTITUTE GOODS OR SERVICES; LOSS OF USE, DATA, OR PROFITS; OR BUSINESS
	INTERRUPTION) HOWEVER CAUSED AND ON ANY THEORY OF LIABILITY, WHETHER IN
	CONTRACT, STRICT LIABILITY, OR TORT (INCLUDING NEGLIGENCE OR OTHERWISE)
	ARISING IN ANY WAY OUT OF THE USE OF THIS SOFTWARE, EVEN IF ADVISED OF THE
	POSSIBILITY OF SUCH DAMAGE.
*/

// Turn on buffering to speed up rendering
ini_set('output_buffering','true');

// Start buffering with a cache size of 100000
ob_start(null, "1000");


## Load Essential Includes
require_once('functions.inc');
require_once('guiconfig.inc');
require_once('notices.inc');

if(isset($_REQUEST['closenotice'])){
	close_notice($_REQUEST['closenotice']);
	echo get_menu_messages();
	exit;
}
if ($_REQUEST['act'] == 'alias_info_popup' && !preg_match("/\D/",$_REQUEST['aliasid'])){
	alias_info_popup($_REQUEST['aliasid']);
	exit;
}

/* CRASH REPORT BEGIN */

$x = 0;

if (file_exists('/tmp/PHP_errors.log')) {
	/* don't notify about crash report when there's only errors */
	$total = `/usr/bin/grep -v 'PHP Warning:' /tmp/PHP_errors.log | /usr/bin/wc -l | /usr/bin/awk '{ print $1 }'`;
	if($total > 0) {
		$x++;
	}
}

$crash = glob('/var/crash/*');
if (is_array($crash)) {
	$skip_files = array('.', '..', 'minfree', '');
	foreach($crash as $c) {
		if (!in_array(basename($c), $skip_files)) {
			$x++;
		}
	}
}

if($x > 0) {
	$savemsg = "{$g['product_name']} has detected a crash report or programming bug.  Click <a href='crash_reporter.php'>here</a> for more information.";
}

/* CRASH REPORT END */

##build list of widgets
$directory = "/usr/local/www/widgets/widgets/";
$dirhandle  = opendir($directory);
$filename = "";
$widgetnames = array();
$widgetfiles = array();
$widgetlist = array();

while (false !== ($filename = readdir($dirhandle))) {
	$periodpos = strpos($filename, ".");
	/* Ignore files not ending in .php */
	if (substr($filename, -4, 4) != ".php")
		continue;
	$widgetname = substr($filename, 0, $periodpos);
	$widgetnames[] = $widgetname;
	if ($widgetname != "system_information")
		$widgetfiles[] = $filename;
}

##sort widgets alphabetically
sort($widgetfiles);

##insert the system information widget as first, so as to be displayed first
array_unshift($widgetfiles, "system_information.widget.php");

##if no config entry found, initialize config entry
if (!is_array($config['widgets'])) {
	$config['widgets'] = array();
}

if ($_POST && $_POST['sequence']) {


	$config['widgets']['sequence'] = $_POST['sequence'];

	foreach ($widgetnames as $widget){
		if ($_POST[$widget . '-config']){
			$config['widgets'][$widget . '-config'] = $_POST[$widget . '-config'];
		}
	}

	write_config(gettext("Widget configuration has been changed."));
	header("Location: index.php");
	exit;
}

## Load Functions Files
require_once('includes/functions.inc.php');

## Check to see if we have a swap space,
## if true, display, if false, hide it ...
if(file_exists("/usr/sbin/swapinfo")) {
	$swapinfo = `/usr/sbin/swapinfo`;
	if(stristr($swapinfo,'%') == true) $showswap=true;
}

<<<<<<< HEAD
## User recently restored his config.
## If packages are installed lets resync
if(file_exists('/conf/needs_package_sync')) {
	if($config['installedpackages'] <> '' && is_array($config['installedpackages']['package'])) {
		if($g['platform'] == "pfSense" || $g['platform'] == "nanobsd") {
			header('Location: pkg_mgr_install.php?mode=reinstallall');
			exit;
		}
	} else {
		@unlink('/conf/needs_package_sync');
	}
}



=======
>>>>>>> e8b42bb6
	## Find out whether there's hardware encryption or not
	unset($hwcrypto);
	$fd = @fopen("{$g['varlog_path']}/dmesg.boot", "r");
	if ($fd) {
		while (!feof($fd)) {
			$dmesgl = fgets($fd);
			if (preg_match("/^hifn.: (.*?),/", $dmesgl, $matches)
				or preg_match("/.*(VIA Padlock)/", $dmesgl, $matches)
				or preg_match("/^safe.: (\w.*)/", $dmesgl, $matches)
				or preg_match("/^ubsec.: (.*?),/", $dmesgl, $matches)
				or preg_match("/^padlock.: <(.*?)>,/", $dmesgl, $matches)
				or preg_match("/^glxsb.: (.*?),/", $dmesgl, $matches)
				or preg_match("/^aesni.: (.*?),/", $dmesgl, $matches)) {
				$hwcrypto = $matches[1];
				break;
			}
		}
		fclose($fd);
	}

##build widget saved list information
if ($config['widgets'] && $config['widgets']['sequence'] != "") {
	$pconfig['sequence'] = $config['widgets']['sequence'];


	$widgetlist = $pconfig['sequence'];
	$colpos = array();
	$savedwidgetfiles = array();
	$widgetname = "";
	$widgetlist = explode(",",$widgetlist);

	##read the widget position and display information
	foreach ($widgetlist as $widget){
		$dashpos = strpos($widget, "-");
		$widgetname = substr($widget, 0, $dashpos);
		$colposition = strpos($widget, ":");
		$displayposition = strrpos($widget, ":");
		$colpos[] = substr($widget,$colposition+1, $displayposition - $colposition-1);
		$displayarray[] = substr($widget,$displayposition+1);
		$savedwidgetfiles[] = $widgetname . ".widget.php";
	}

	##add widgets that may not be in the saved configuration, in case they are to be displayed later
	foreach ($widgetfiles as $defaultwidgets){
		if (!in_array($defaultwidgets, $savedwidgetfiles)){
			$savedwidgetfiles[] = $defaultwidgets;
		}
	}

	##find custom configurations of a particular widget and load its info to $pconfig
	foreach ($widgetnames as $widget){
		if ($config['widgets'][$widget . '-config']){
			$pconfig[$widget . '-config'] = $config['widgets'][$widget . '-config'];
		}
	}

	$widgetlist = $savedwidgetfiles;
} else{
	// no saved widget sequence found, build default list.
	$widgetlist = $widgetfiles;
}



##build list of php include files
$phpincludefiles = array();
$directory = "/usr/local/www/widgets/include/";
$dirhandle  = opendir($directory);
$filename = "";
while (false !== ($filename = readdir($dirhandle))) {
	$phpincludefiles[] = $filename;
}
foreach($phpincludefiles as $includename) {
	if(!stristr($includename, ".inc"))
		continue;
	include($directory . $includename);
}

##begin AJAX
$jscriptstr = <<<EOD
<script type="text/javascript">
//<![CDATA[

function widgetAjax(widget) {
	uri = "widgets/widgets/" + widget + ".widget.php";
	var opt = {
		// Use GET
		type: 'get',
		async: true,
		// Handle 404
		statusCode: {
		404: function(t) {
			alert('Error 404: location "' + t.statusText + '" was not found.');
		}
		},
		// Handle other errors
		error: function(t) {
			alert('Error ' + t.status + ' -- ' + t.statusText);
		},
		success: function(data) {
			widget2 = '#' + widget + "-loader";
			jQuery(widget2).fadeOut(1000,function(){
				jQuery('#' + widget).show();
			});
			jQuery('#' + widget).html(data);
		}
	}
	jQuery.ajax(uri, opt);
}


function addWidget(selectedDiv){
	container	=	$('#'+selectedDiv);
	state		=	$('#'+selectedDiv+'-config');

	container.show();
	showSave();
	state.val('show');
}

function configureWidget(selectedDiv){
	selectIntLink = '#' + selectedDiv + "-settings";
	if ($(selectIntLink).css('display') == "none")
		$(selectIntLink).show();
	else
		$(selectIntLink).hide();
}

function showWidget(selectedDiv,swapButtons){
	container	=	$('#'+selectedDiv+'-container');
	min_btn		=	$('#'+selectedDiv+'-min');
	max_btn		=	$('#'+selectedDiv+'-max');
	state		=	$('#'+selectedDiv+'-config');

	container.show();
	min_btn.show();
	max_btn.hide();

	showSave();

	state.val('show');
}

function minimizeWidget(selectedDiv,swapButtons){
	container	=	$('#'+selectedDiv+'-container');
	min_btn		=	$('#'+selectedDiv+'-min');
	max_btn		=	$('#'+selectedDiv+'-max');
	state		=	$('#'+selectedDiv+'-config');

	container.hide();
	min_btn.hide();
	max_btn.show();

	showSave();

	state.val('hide');


}

function closeWidget(selectedDiv){
	widget		=	$('#'+selectedDiv);
	state		=	$('#'+selectedDiv+'-config');

	showSave();
	widget.hide();
	state.val('close');
}

function showSave(){
	$('#updatepref').show();
}

function updatePref(){
	var widgets = $('.widgetdiv');
	var widgetSequence = '';
	var firstprint = false;

	widgets.each(function(key) {
		obj = $(this);

		if (firstprint)
			widgetSequence += ',';


		state = $('input[name='+obj.attr('id')+'-config]').val();

		widgetSequence += obj.attr('id')+'-container:col1:'+state;

		firstprint = true;
	});

	$("#sequence").val(widgetSequence);

	$("#iform").submit();

	return false;
}

function changeTabDIV(selectedDiv){
	var dashpos = selectedDiv.indexOf("-");
	var tabclass = selectedDiv.substring(0,dashpos);
	d = document;
	//get deactive tabs first
	tabclass = tabclass + "-class-tabdeactive";
	var tabs = document.getElementsByClassName(tabclass);
	var incTabSelected = selectedDiv + "-deactive";
	for (i=0; i<tabs.length; i++){
		var tab = tabs[i].id;
		dashpos = tab.lastIndexOf("-");
		var tab2 = tab.substring(0,dashpos) + "-deactive";
		if (tab2 == incTabSelected){
			tablink = d.getElementById(tab2);
			tablink.style.display = "none";
			tab2 = tab.substring(0,dashpos) + "-active";
			tablink = d.getElementById(tab2);
			tablink.style.display = "table-cell";
			//now show main div associated with link clicked
			tabmain = d.getElementById(selectedDiv);
			tabmain.style.display = "block";
		}
		else
		{
			tab2 = tab.substring(0,dashpos) + "-deactive";
			tablink = d.getElementById(tab2);
			tablink.style.display = "table-cell";
			tab2 = tab.substring(0,dashpos) + "-active";
			tablink = d.getElementById(tab2);
			tablink.style.display = "none";
			//hide sections we don't want to see
			tab2 = tab.substring(0,dashpos);
			tabmain = d.getElementById(tab2);
			tabmain.style.display = "none";
		}
	}
}
//]]>
</script>
EOD;


## Set Page Title and Include Header
$pgtitle = array(gettext("Status: Dashboard"));
include("head.inc");

?>

<body>



<!--script type="text/javascript">
//<![CDATA[
columns = ['col1','col2','col3','col4', 'col5','col6','col7','col8','col9','col10'];
//]]>
</script-->

<?php
include("fbegin.inc");


echo $jscriptstr;

?>

<?php
	## If it is the first time webConfigurator has been
	## accessed since initial install show this stuff.
	if(file_exists('/conf/trigger_initial_wizard')) : ?>
	<header class="page-content-head">
		<div class="container-fluid">
			<h1><?=gettext("Starting initial configuration"); ?>!</h1>
		</div>
	</header>

	<section class="page-content-main">
		<div class="container-fluid col-xs-12 col-sm-10 col-md-9">
			<div class="row">
			<section class="col-xs-12">
				<div class="content-box" style="padding: 20px;">
							<div class="table-responsive">
								<?php
									echo "<img src=\"/themes/{$g['theme']}/assets/images/default-logo.png\" border=\"0\" alt=\"logo\" /><p>\n";
								?>
								<br />
								<div class="content-box-main">
									<?php
										echo sprintf(gettext("Welcome to %s!\n"),$g['product_name']) . "<p>";
										echo gettext("One moment while we start the initial setup wizard.") . "<p>\n";
										echo gettext("Embedded platform users: Please be patient, the wizard takes a little longer to run than the normal GUI.") . "<p>\n";
										echo sprintf(gettext("To bypass the wizard, click on the %s logo on the initial page."),$g['product_name']) . "\n";
									?>
								</div>
							<div>
					</div>
				</section>
			</div>
		</div>
	</section>
	<meta http-equiv="refresh" content="3;url=wizard.php?xml=setup_wizard.xml">
	<?php exit; ?>
<?php endif; ?>

<section class="page-content-main">
	<div class="container-fluid">

        <div class="row">

				<?php
				if ($savemsg)
					print_info_box($savemsg);


				?>



				<?php
					$totalwidgets = count($widgetfiles);
					$halftotal = $totalwidgets / 2 - 2;
					$widgetcounter = 0;
					$directory = "/usr/local/www/widgets/widgets/";
					$printed = false;
					$firstprint = false;

					foreach($widgetlist as $widget) {

						if(!stristr($widget, "widget.php"))
									continue;
						$periodpos = strpos($widget, ".");
						$widgetname = substr($widget, 0, $periodpos);
						if ($widgetname != ""){
							$nicename = $widgetname;
							$nicename = str_replace("_", " ", $nicename);

							//make the title look nice
							$nicename = ucwords($nicename);
						}

						if ($config['widgets'] && $pconfig['sequence'] != ""){
							switch($displayarray[$widgetcounter]){
								case "show":
									$divdisplay = "block";
									$display = "block";
									$inputdisplay = "show";
									$showWidget = "none";
									$mindiv = "inline";
									break;
								case "hide":
									$divdisplay = "block";
									$display = "none";
									$inputdisplay = "hide";
									$showWidget = "inline";
									$mindiv = "none";
									break;
								case "close":
									$divdisplay = "none";
									$display = "block";
									$inputdisplay = "close";
									$showWidget = "none";
									$mindiv = "inline";
									break;
								default:
									$divdisplay = "none";
									$display = "block";
									$inputdisplay = "none";
									$showWidget = "none";
									$mindiv = "inline";
									break;
							}
						} else {
							if ($firstprint == false){
								$divdisplay = "block";
								$display = "block";
								$inputdisplay = "show";
								$showWidget = "none";
								$mindiv = "inline";
								$firstprint = true;
							} else {
								switch ($widget) {
									case "interfaces.widget.php":
									case "traffic_graphs.widget.php":
										$divdisplay = "block";
										$display = "block";
										$inputdisplay = "show";
										$showWidget = "none";
										$mindiv = "inline";
										break;
									default:
										$divdisplay = "none";
										$display = "block";
										$inputdisplay = "close";
										$showWidget = "none";
										$mindiv = "inline";
										break;
								}
							}
						}



				?>
						<section class="col-xs-12 col-md-6 widgetdiv" id="<?php echo $widgetname;?>"  style="display:<?php echo $divdisplay; ?>;">
						<div class="content-box">
							<form action="<?=$_SERVER['REQUEST_URI'];?>" method="post" id="iform">
							<input type="hidden" value="" name="sequence" id="sequence" />
								<header class="content-box-head container-fluid">

								    <ul class="list-inline __nomb">
								        <li><h3>
									    <?php
											$widgettitle = $widgetname . "_title";
											$widgettitlelink = $widgetname . "_title_link";
											if ($$widgettitle != "")
											{
												//only show link if defined
												if ($$widgettitlelink != "") {?>
												<u><span onclick="location.href='/<?php echo $$widgettitlelink;?>'" style="cursor:pointer">
												<?php }
													//echo widget title
													echo $$widgettitle;
												if ($$widgettitlelink != "") { ?>
												</span></u>
												<?php }
											}
											else{
												if ($$widgettitlelink != "") {?>
												<u><span onclick="location.href='/<?php echo $$widgettitlelink;?>'" style="cursor:pointer">
												<?php }
												echo $nicename;
													if ($$widgettitlelink != "") { ?>
												</span></u>
												<?php }
											}
										?>
								        </h3></li>

								        <li class="pull-right">
								            <div class="btn-group">
								                <button type="button" class="btn btn-default btn-xs" title="minimize" id="<?php echo $widgetname;?>-min" onclick='return minimizeWidget("<?php echo $widgetname;?>",true)' style="display:<?php echo $mindiv; ?>;"><span class="glyphicon glyphicon-minus"></span></button>

								                  <button type="button" class="btn btn-default btn-xs" title="maximize" id="<?php echo $widgetname;?>-max" onclick='return showWidget("<?php echo $widgetname;?>",true)' style="display:<?php echo $mindiv == 'none' ? 'inline' : 'none'; ?>;"><span class="glyphicon glyphicon-plus"></span></button>

								                <button type="button" class="btn btn-default btn-xs" title="remove widget" onclick='return closeWidget("<?php echo $widgetname;?>",true)'><span class="glyphicon glyphicon-remove"></span></button>

								                <button type="button" class="btn btn-default btn-xs" id="<?php echo $widgetname;?>-configure" onclick='return configureWidget("<?php echo $widgetname;?>")' style="display:none; cursor:pointer" ><span class="glyphicon glyphicon-pencil"></span></button>

								            </div>
								        </li>
								    </ul>
								</header>
					        </form>
							<div class="content-box-main collapse in" id="<?php echo $widgetname;?>-container" style="display:<?=$mindiv;?>">
								<input type="hidden" value="<?php echo $inputdisplay;?>" id="<?php echo $widgetname;?>-config" name="<?php echo $widgetname;?>-config" />


									<?php if ($divdisplay != "block") { ?>
									<div id="<?php echo $widgetname;?>-loader" style="display:<?php echo $display; ?>;" align="center">
										<br />
											<span class="glyphicon glyphicon-refresh"></span> <?=gettext("Loading selected widget"); ?>
										<br />
									</div> <?php $display = "none"; } ?>

									<?php
										if ($divdisplay == "block")
										{
											include($directory . $widget);
										}
									?>
									<?php $widgetcounter++; ?>
							</div>
				            </div>
				        </section>

				<? } //end foreach ?>

	    </div>
    </div>
</section>



<?php
	//build list of javascript include files
	$jsincludefiles = array();
	$directory = "widgets/javascript/";
	$dirhandle  = opendir($directory);
	$filename = "";
	while (false !== ($filename = readdir($dirhandle))) {
		$jsincludefiles[] = $filename;
	}
	foreach($jsincludefiles as $jsincludename) {
		if(!preg_match('/\.js$/', $jsincludename))
			continue;
		echo "<script src='{$directory}{$jsincludename}' type='text/javascript'></script>\n";
	}
?>


<?php include("foot.inc"); ?><|MERGE_RESOLUTION|>--- conflicted
+++ resolved
@@ -134,24 +134,6 @@
 	if(stristr($swapinfo,'%') == true) $showswap=true;
 }
 
-<<<<<<< HEAD
-## User recently restored his config.
-## If packages are installed lets resync
-if(file_exists('/conf/needs_package_sync')) {
-	if($config['installedpackages'] <> '' && is_array($config['installedpackages']['package'])) {
-		if($g['platform'] == "pfSense" || $g['platform'] == "nanobsd") {
-			header('Location: pkg_mgr_install.php?mode=reinstallall');
-			exit;
-		}
-	} else {
-		@unlink('/conf/needs_package_sync');
-	}
-}
-
-
-
-=======
->>>>>>> e8b42bb6
 	## Find out whether there's hardware encryption or not
 	unset($hwcrypto);
 	$fd = @fopen("{$g['varlog_path']}/dmesg.boot", "r");
